--- conflicted
+++ resolved
@@ -33,10 +33,6 @@
         for key, value in kwargs.items():
             setattr(self, key, value)
 
-<<<<<<< HEAD
-        for key in ('prop', 'prap'):
-            self.assert_reset_raises(key)
-=======
         self.sleep_time = sleep_time
 
     @stock.Attr.getter
@@ -84,5 +80,4 @@
 
         assert all([stock.ComplexIndexMixin.multiindex_at(
             list(index.levels[0]).index(x), list(index.levels[1]).index(y), index
-        ) == (x, y) for x, y in index])
->>>>>>> f1d5d6e8
+        ) == (x, y) for x, y in index])