--- conflicted
+++ resolved
@@ -11,16 +11,9 @@
 from hilbert import stock
 
 
-<<<<<<< HEAD
-@stock.FrozenLazyAttrs(lazy_keys=('chains', 'brakets', 'consistent'))
 class HistorySet(stock.WrappedDataFrame):
     def __init__(self, system, *args, description='History {label}', attr=None, **kwargs):
         super().__init__(*args, **kwargs)
-=======
-class HistorySet(stock.Attr, stock.RealIndexMixin, stock.IndexXYFrame):
-    def __init__(self, data_frame, system, description='History {label}'):
-        super().__init__(data_frame)
->>>>>>> f1d5d6e8
         self.system = system
         self.description = description
         self.attr = attr or {}
@@ -71,24 +64,9 @@
     def weight(self, amplitudes):
         return (amplitudes.abs()**2).sum()
 
-<<<<<<< HEAD
-    @property
-    def amplitudes(self):
-        return self.chains.apply(lambda s: s.prod())
-
-    def _make_chains(self):
-        return pandas.DataFrame({k: [self.o[k].iat[i]@(
-            self.system(self.o.index[i], self.o.index[i-1])@(self.o[k].iat[i-1]))
-            for i in range(1, len(self.o.index))] for k in self.o.columns
-        }, index=self.o.index[1:])
-
-    def _make_consistent(self):
-        return not (self.brakets.to_numpy().real - numpy.diag(self.amplitudes.abs()**2)
-=======
     @stock.Attr.getter
     def consistent(self, brakets, amplitudes):
         return not (brakets.to_numpy().real - numpy.diag(amplitudes.abs()**2)
->>>>>>> f1d5d6e8
                     ).round(EQ_ROUND_TO).any()
 
     @stock.Attr.getter
@@ -98,26 +76,22 @@
             amplitudes[a].conjugate()*amplitudes[b]*(self[tf, a]@self[tf, b])
             for a in self.o.columns], index=self.o.columns) for b in self.o.columns})
 
-<<<<<<< HEAD
-
-@stock.FrozenLazyAttrs(('space',))
-class System(metaclass=abc.ABCMeta):
-    def __init__(self, space, **attr):
-        self.space, self.attr = space, attr
-=======
-    @stock.Attr.getter
-    def amplitudes(self, o):
-        return pandas.Series([numpy.product([o[k].iat[i]@(
+    @stock.Attr.getter
+    def amplitudes(self, chains):
+        return chains.apply(lambda s: s.prod())
+
+    @stock.Attr.getter
+    def chains(self, o):
+        return pandas.DataFrame({k: [o[k].iat[i]@(
             self.system(o.index[i], o.index[i-1])@(o[k].iat[i-1]))
-            for i in range(1, len(o.index))]) for k in o.columns
-        ], index=o.columns)
+            for i in range(1, len(o.index))] for k in o.columns
+        }, index=o.index[1:])
 
 
 class System(stock.Attr, metaclass=abc.ABCMeta):
     def __init__(self, space):
         super().__init__(space)
         self.space = space
->>>>>>> f1d5d6e8
 
     @abc.abstractmethod
     def __call__(self, tf, ti):
@@ -148,8 +122,11 @@
         return (vector@(operator@vector))/(vector@vector)
 
 
-<<<<<<< HEAD
-@stock.FrozenLazyAttrs(lazy_keys=('hop_op',))
+class HamiltonianSystem(System):
+    def __call__(self, ti, tf):
+        return self.space.unitary_op(-self.hamiltonian*(tf - ti), validate=False)
+
+
 class HoppingSystem(System):
     """Discrete-time system"""
 
@@ -182,14 +159,6 @@
         }, description='Collapse at {label}')
 
 
-@stock.FrozenLazyAttrs(lazy_keys=('hamiltonian',))
-=======
->>>>>>> f1d5d6e8
-class HamiltonianSystem(System):
-    def __call__(self, ti, tf):
-        return self.space.unitary_op(-self.hamiltonian*(tf - ti), validate=False)
-
-
 class R1System(System):
     def __init__(self, lbound, rbound, dimension, **attr):
         super().__init__(spaces.R1LebesgueSpace(lbound, rbound, dimension), **attr)
@@ -206,7 +175,6 @@
         return F@Pp@F.dagger()
 
 
-<<<<<<< HEAD
 class R1C2System(System):
     def __init__(self, lbound, rbound, length, **attr):
         super().__init__(spaces.CurveSpaceProduct(
@@ -215,16 +183,9 @@
 
 
 class ToyTrain(R1System, HoppingSystem):
-=======
-class ToyTrain(R1System):
-    def __call__(self, tf, ti):
-        return self.space.operator(
-            numpy.linalg.matrix_power(self.hop_op.o.to_numpy(), tf - ti))
-
-    @stock.Attr.getter
->>>>>>> f1d5d6e8
-    def _make_hop_op(self):
-        return self.space.cycle_op
+    @stock.Attr.getter
+    def hop_op(self, space):
+        return space.cycle_op
 
     def detection_histories(self, initial_vector, x):
         phi = self.collapsing_history(initial_vector, x).o[0]
