import operator

import numpy

from hilbert import EQ_ROUND_TO

from hilbert import algebra
from hilbert import stock


<<<<<<< HEAD
@stock.FrozenLazyAttrs(('space', 'o'))
class Operator(stock.Eq, stock.WrappedDataFrame):
    def __init__(self, space, *args, **kwargs):
        super().__init__(*args, **kwargs)
=======
@stock.FrozenAttrs('space', 'o')
class Operator(stock.Eq, stock.IndexXYFrame):
    def __init__(self, data_frame, space):
        super().__init__(data_frame)
>>>>>>> f1d5d6e8
        self.space = space

    def __bool__(self):
        return not self.where(self.o != 0).o.dropna(how='all').empty

    def eq(self, other):
        return self.space == other.space and not round(abs(self - other))

    def take(self, other):
        if not isinstance(other, self.__class__):
            return other

        if not other.space == self.space:
            raise NotImplementedError('Operators not based on the same space')

        return other.o

    def un(self, op):
        return self.__class__(self.space, op(self.o))

    def bin(self, other, op):
        return self.__class__(self.space, op(self.o, self.take(other)))

    def rbin(self, other, op):
        return self.__class__(self.space, op(self.take(other), self.o))

    def apply(self, function, *args, **kwargs):
        return self.un(lambda df: df.apply(function, *args, **kwargs))

    def rename(self, *args, **kwargs):
        return self.un(lambda df: df.rename(*args, inplace=False, **kwargs))

    def toggle_polar(self):
        if self.is_polar():
            return self.apply(lambda col: col.map(lambda pc: pc.number))

        return self.apply(lambda arr: algebra.PolarComplex.from_x(*arr), raw=True)

    def is_polar(self):
        return set(self.o.dtypes).pop() == numpy.object

    def where(self, condition, *args, **kwargs):
        return self.un(lambda df: df.where(condition, *args, **kwargs))

    def dagger(self):
        return self.un(lambda df: numpy.conj(df.transpose()))

    def __round__(self, to=EQ_ROUND_TO):
        if self.is_polar():
            return self.apply(lambda col: col.map(lambda x: round(x, to)))

        return self.apply(lambda col: col.round(to))

    def __pos__(self):
        return self.un(operator.pos)

    def __neg__(self):
        return self.un(operator.neg)

    def __abs__(self):
        return self.un(lambda df: df.abs())

    def __lt__(self, other):
        return self.bin(other, operator.lt).o

    def __gt__(self, other):
        return self.bin(other, operator.gt).o

    def __le__(self, other):
        return self.bin(other, operator.le).o

    def __ge__(self, other):
        return self.bin(other, operator.ge).o

    def __mul__(self, other):
        return self.bin(other, operator.mul)

    def __rmul__(self, other):
        return self.rbin(other, operator.mul)

    def __truediv__(self, other):
        return self.bin(other, operator.truediv)

    def __rtruediv__(self, other):
        return self.rbin(other, operator.truediv)

    def __add__(self, other):
        return self.bin(other, operator.add)

    def __radd__(self, other):
        return self.rbin(other, operator.add)

    def __sub__(self, other):
        return self.bin(other, operator.sub)

    def __rsub__(self, other):
        return self.rbin(other, operator.sub)

    def transform(self, vector):
        return vector.type(
            self.space, image=algebra.Image(series=self.o@vector.image.i))

    def __matmul__(self, other):
        if isinstance(other, algebra.Vector):
            return self.transform(other)

        return self.bin(other, operator.matmul)

    def __pow__(self, other):
        return self.bin(other, operator.pow)

    def is_hermitian(self):
        return self.dagger() == self

    def is_unitary(self):
        return self.dagger()@self == self.space.Id and self@self.dagger() == self.space.Id<|MERGE_RESOLUTION|>--- conflicted
+++ resolved
@@ -8,17 +8,10 @@
 from hilbert import stock
 
 
-<<<<<<< HEAD
-@stock.FrozenLazyAttrs(('space', 'o'))
+@stock.FrozenAttrs('space', 'o')
 class Operator(stock.Eq, stock.WrappedDataFrame):
     def __init__(self, space, *args, **kwargs):
         super().__init__(*args, **kwargs)
-=======
-@stock.FrozenAttrs('space', 'o')
-class Operator(stock.Eq, stock.IndexXYFrame):
-    def __init__(self, data_frame, space):
-        super().__init__(data_frame)
->>>>>>> f1d5d6e8
         self.space = space
 
     def __bool__(self):
