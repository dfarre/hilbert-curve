import pandas

from hilbert import algebra
from hilbert import stock

from hilbert.curves import lib

EXPONENTS = {0: '', 1: '', 2: '²', 3: '³', 4: '⁴', 5: '⁵', 6: '⁶', 7: '⁷', 8: '⁸', 9: '⁹'}


@stock.FrozenLazyAttrs(('curves',))
class CurveVector(algebra.Vector):
    def __init__(self, space, *curves, image=None):
        super().__init__()
        self.space = space

        if isinstance(image, algebra.Image):
            stock.FrozenLazyAttrs.set('image', self, image)
            self.curves = ()
        else:
            self.curves = curves

<<<<<<< HEAD
    def __str__(self):
        return ' + '.join(list(map(str, self.curves))) if self.curves else str(self.image)

    @property
    def measure(self):
        return self.space.measure

    def _make_image(self):
        return sum(map(self.get_image, self.curves))
=======
    @stock.Attr.getter
    def real(self, i):
        return pandas.Series(numpy.real(i.to_numpy()), index=i.index)

    @stock.Attr.getter
    def imag(self, i):
        return pandas.Series(numpy.imag(i.to_numpy()), index=i.index)

    @stock.Attr.getter
    def density(self, i):
        return i.abs()**2


class RImage(Image):
    def __getitem__(self, x):
        return self.i.loc[x]


class CImage(Image):
    def __getitem__(self, z):
        return self.i.loc[(z.real, z.imag)]


@stock.FrozenAttrs('space', 'image_type')
class Vector(stock.Repr, stock.Attr, stock.Eq, algebra.Vector):
    def __init__(self, space, *curves):
        super().__init__()
        self.space, self.curves = space, curves
        self.image_type = CImage if isinstance(self.space.bases, spaces.C1Field) else RImage

    def __call__(self, x):
        return self.image[x]

    def __str__(self):
        return ' + '.join(list(map(str, self.curves)))

    @stock.Attr.getter
    def image(self, curves):
        return self.image_type(series=sum(map(self.get_image_series, curves)))

    @stock.Attr.getter
    def norm(self, image):
        return numpy.sqrt(self@self)
>>>>>>> f1d5d6e8

    def get_image(self, curve):
        return algebra.Image(curve(self.space.domain), index=self.space.index)

    def update(self):
        """Called to propagate space mutations when needed"""
        if self._frozen['image']:
            self.image.i = self.image.i.reindex(index=self.space.index)
            nans = self.image.i[self.image.i.isna()]
            values = pandas.Series(sum([
                c(self.space.bases.index_domain(nans.index)) for c in self.curves
            ]) if self.curves else [0]*len(nans.index), index=nans.index)
            self.image.i.update(values)

        return self

    def kind(self):
        return '+'.join(sorted(curve.kind() for curve in self.curves))

    def eat(self, other):
        if isinstance(other, (int, float)):
            return self.__class__(self.space, lib.Polynomial(other))

        if isinstance(other, algebra.Vector):
            return other.stack(self.space)

        return super().eat(other)

    def num_prod(self, number):
        if self.curves:
            return self.__class__(self.space, *(cu.num_prod(number) for cu in self.curves))

        return self.__class__(self.space, image=number*self.image)

    def add_other(self, other):
        if self.curves and other.curves:
            return self.__class__(self.space, *(self.curves + other.curves))

        return self.__class__(self.space, image=self.image+other.image)<|MERGE_RESOLUTION|>--- conflicted
+++ resolved
@@ -20,17 +20,6 @@
         else:
             self.curves = curves
 
-<<<<<<< HEAD
-    def __str__(self):
-        return ' + '.join(list(map(str, self.curves))) if self.curves else str(self.image)
-
-    @property
-    def measure(self):
-        return self.space.measure
-
-    def _make_image(self):
-        return sum(map(self.get_image, self.curves))
-=======
     @stock.Attr.getter
     def real(self, i):
         return pandas.Series(numpy.real(i.to_numpy()), index=i.index)
@@ -74,7 +63,6 @@
     @stock.Attr.getter
     def norm(self, image):
         return numpy.sqrt(self@self)
->>>>>>> f1d5d6e8
 
     def get_image(self, curve):
         return algebra.Image(curve(self.space.domain), index=self.space.index)
