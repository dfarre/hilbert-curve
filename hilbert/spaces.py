--- conflicted
+++ resolved
@@ -20,29 +20,15 @@
     """Raised for wrong vector input"""
 
 
-<<<<<<< HEAD
-@stock.FrozenLazyAttrs(('bases',))
-class Space(stock.Repr, metaclass=abc.ABCMeta):
+class Space(stock.Repr, stock.Attr, metaclass=abc.ABCMeta):
     def __init__(self, bases: fields.FlatIndexField, validate_basis=False):
-=======
-class Space(stock.Repr, stock.Attr, metaclass=abc.ABCMeta):
-    def __init__(self, bases, validate_basis=False):
         super().__init__()
-        self.operator_type, self.image_type = (
-            (operators.COperator, vectors.CImage) if isinstance(bases, C1Field) else
-            (operators.ROperator, vectors.RImage) if isinstance(bases, R1Field) else
-            (None, None))
-
-        if self.operator_type is None:
-            raise NotImplementedError('`bases` argument should be a `Field`')
-
->>>>>>> f1d5d6e8
+
         self.bases, self.validate_basis = bases, validate_basis
 
     def __str__(self):
         return repr(self.bases)
 
-<<<<<<< HEAD
     @property
     def dimension(self):
         return self.bases.dimension
@@ -75,13 +61,6 @@
     def operator(self, *args, **kwargs):
         return operators.Operator(
             self, *args, columns=self.index, index=self.index, **kwargs)
-=======
-    @stock.Attr.getter
-    def Id(self, bases):
-        return self.operator_type(pandas.DataFrame(
-            numpy.identity(bases.dimension),
-            columns=bases.o.index, index=bases.o.index), self)
->>>>>>> f1d5d6e8
 
     def __call__(self, *args, validate=True, **kwargs):
         vector = self.make_vector(*args, **kwargs)
@@ -193,15 +172,9 @@
 
         return self.operator(linalg.expm(1j*H.o.to_numpy()))
 
-<<<<<<< HEAD
-    @property
-    def fourier_op(self):
-        if not (self.bases.dtype == numpy.float64 and self.bases.dimension % 2 == 0):
-=======
     @stock.Attr.getter
     def fourier_op(self, bases):
         if not (self.operator_type == operators.ROperator and bases.dimension % 2 == 0):
->>>>>>> f1d5d6e8
             raise NotImplementedError('Fourier basis is defined over ℝ with even dimension')
 
         return self.op_from_callable(self.fourier_basis_coords, axis=1)
@@ -330,7 +303,6 @@
             self.bases.put(new_x, 'fourier', vector/numpy.sqrt(2*copies + 1))
 
 
-<<<<<<< HEAD
 class CurveSpaceProduct(LebesgueCurveSpace):
     def __init__(self, *spaces):
         self._spaces = spaces
@@ -338,7 +310,8 @@
     @property
     def spaces(self):
         return self._spaces
-=======
+
+
 class Field(stock.Attr, stock.IndexXFrame, metaclass=abc.ABCMeta):
     dtype = None
 
@@ -397,7 +370,6 @@
     def __init__(self, cell, *args, **kwargs):
         super().__init__(pandas.DataFrame(*args, **kwargs))
         self.cell = cell
->>>>>>> f1d5d6e8
 
     def __str__(self):
         return repr(self.spaces)
